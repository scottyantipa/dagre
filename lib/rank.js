--- conflicted
+++ resolved
@@ -9,15 +9,8 @@
 
 module.exports = rank;
 
-<<<<<<< HEAD
 function rank(g, useSimplex) {
-  g = g.filterNodes(util.filterNonSubgraphs(g));
-
-  var reduced = combineRanks(g);
-=======
-function rank(g) {
   var reduced = combineRanks(g.filterNodes(util.filterNonSubgraphs(g)));
->>>>>>> cc410196
 
   initRank(reduced);
 
